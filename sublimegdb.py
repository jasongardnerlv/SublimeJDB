--- conflicted
+++ resolved
@@ -876,17 +876,15 @@
         if "bkpt" not in res:
             return
         bp = res["bkpt"]
-<<<<<<< HEAD
-        self.resolved_filename = bp["fullname"] if "fullname" in bp else bp["file"]
+        if "fullname" in bp:
+            self.resolved_filename = bp["fullname"]
+        elif "file" in bp:
+            self.resolved_filename = bp["file"]
+        else:
+            self.resolved_filename = bp["original-location"].split(":", 1)[0]
         if not "/" in self.resolved_filename and not "\\" in self.resolved_filename:
             self.resolved_filename = self.original_filename
-        self.resolved_line = int(bp["line"])
-=======
-        if "fullname" in bp: self.resolved_filename = bp["fullname"]
-        elif "file" in bp: self.resolved_filename = bp["file"]
-        else: self.resolved_filename = bp["original-location"].split(":", 1)[0]
         self.resolved_line = int(bp["line"] if "line" in bp else bp["original-location"].split(":", 1)[1])
->>>>>>> 1288eef7
         self.number = int(bp["number"])
 
     def insert(self):
